--- conflicted
+++ resolved
@@ -71,11 +71,8 @@
 	| "browserSettings"
 	| "chatSettings"
 	| "vsCodeLmModelSelector"
-<<<<<<< HEAD
 	| "localeLanguage"
-=======
 	| "userInfo"
->>>>>>> d515a720
 
 export const GlobalFileNames = {
 	apiConversationHistory: "api_conversation_history.json",
@@ -1111,12 +1108,9 @@
 			autoApprovalSettings,
 			browserSettings,
 			chatSettings,
-<<<<<<< HEAD
 			localeLanguage: vscode.env.language,
-=======
 			isLoggedIn: !!authToken,
 			userInfo,
->>>>>>> d515a720
 		}
 	}
 
@@ -1206,11 +1200,8 @@
 			browserSettings,
 			chatSettings,
 			vsCodeLmModelSelector,
-<<<<<<< HEAD
 			localeLanguage,
-=======
 			userInfo,
->>>>>>> d515a720
 		] = await Promise.all([
 			this.getGlobalState("apiProvider") as Promise<ApiProvider | undefined>,
 			this.getGlobalState("apiModelId") as Promise<string | undefined>,
@@ -1245,11 +1236,8 @@
 			this.getGlobalState("browserSettings") as Promise<BrowserSettings | undefined>,
 			this.getGlobalState("chatSettings") as Promise<ChatSettings | undefined>,
 			this.getGlobalState("vsCodeLmModelSelector") as Promise<vscode.LanguageModelChatSelector | undefined>,
-<<<<<<< HEAD
 			this.getGlobalState("localeLanguage") as Promise<string | undefined>,
-=======
 			this.getGlobalState("userInfo") as Promise<UserInfo | undefined>,
->>>>>>> d515a720
 		])
 
 		let apiProvider: ApiProvider
